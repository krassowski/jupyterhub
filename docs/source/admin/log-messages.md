--- conflicted
+++ resolved
@@ -1,22 +1,14 @@
 # Interpreting common log messages
 
-<<<<<<< HEAD
-When debugging errors and outages, looking at the logs emitted by JupyterHub is very helpful This page  documents some common log messages and what they mean.
-=======
 When debugging errors and outages, looking at the logs emitted by
 JupyterHub is very helpful. This document intends to describe some common
 log messages, what they mean and what are the most common causes that generated them, as well as some possible ways to fix them.
->>>>>>> 658a1fcc
 
 ## Failing suspected API request to not-running server
 
 ### Example
 
-<<<<<<< HEAD
-Your logs might be littered with lines that might look scary
-=======
-Your log might display lines that seem cryptic
->>>>>>> 658a1fcc
+Your logs might be littered with lines that look scary
 
 ```
 [W 2022-03-10 17:25:19.774 JupyterHub base:1349] Failing suspected API request to not-running server: /hub/user/<user-name>/api/metrics/v1
@@ -24,20 +16,12 @@
 
 ### Cause
 
-<<<<<<< HEAD
 This likely means that the user's server has stopped running but they
-still have a browser tab open. For example, you might have 3 tabs open, and shut
-your server down via one. Or you closed your laptop, your server was
-culled for inactivity, and then you reopen your laptop again! The
-client side code (JupyterLab, Classic Notebook, etc) does not know
-yet that the server is dead, and continues to make some API requests.
-=======
-The possible reason may be that the user's server has stopped running
-but they still have a browser tab open. For example, you might have 3 tabs open and you shut
+still have a browser tab open. For example, you might have 3 tabs open and you shut
 the server down via one.
-The other possible reason could be that you closed your laptop and the server was culled for inactivity, then reopened the laptop!
+Another possible reason could be that you closed your laptop and the server was culled for inactivity, then reopened the laptop!
 However, the client-side code (JupyterLab, Classic Notebook, etc) doesn't interpret the shut-down server and continues to make some API requests.
->>>>>>> 658a1fcc
+
 JupyterHub's architecture means that the proxy routes all requests that
 don't go to a running user server to the hub process itself. The hub
 process then explicitly returns a failure response, so the client knows
