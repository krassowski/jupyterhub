--- conflicted
+++ resolved
@@ -1,15 +1,9 @@
 # Working with templates and UI
 
 The pages of the JupyterHub application are generated from
-<<<<<<< HEAD
-[Jinja](http://jinja.pocoo.org/) templates.
-This allows the header to be defined once and incorporated into all pages.
-By providing your own templates, you can have complete control over JupyterHub's
-=======
 [Jinja](https://jinja.palletsprojects.com) templates. These allow the header, for
 example, to be defined once and incorporated into all pages. By providing
 your own template(s), you can have complete control over JupyterHub's
->>>>>>> 343fe703
 appearance.
 
 ## Custom Templates
@@ -17,25 +11,13 @@
 JupyterHub will look for custom templates in all paths included in the
 `JupyterHub.template_paths` configuration option, falling back on these
 [default templates](https://github.com/jupyterhub/jupyterhub/tree/HEAD/share/jupyterhub/templates)
-<<<<<<< HEAD
-if no custom template with that name is found. This fallback
+if no custom template(s) with specified name(s) are found. This fallback
 behavior is new in version 0.9; previous versions searched only the paths
-=======
-if no custom template(s) with specified name(s) are found. This fallback
-behavior is new in version 0.9; previous versions searched only those paths
->>>>>>> 343fe703
 explicitly included in `template_paths`. You may override as many
 or as few templates as you desire.
 
 ## Extending Templates
 
-<<<<<<< HEAD
-Jinja provides a mechanism to [extend templates](http://jinja.pocoo.org/docs/2.10/templates/#template-inheritance).
-A base template can define a `block`, and child templates can replace or
-supplement the material in the block. The
-[JupyterHub templates](https://github.com/jupyterhub/jupyterhub/tree/HEAD/share/jupyterhub/templates)
-make extensive use of blocks, which allows you to customize parts of the interface easily.
-=======
 Jinja provides a mechanism to [extend templates](https://jinja.palletsprojects.com/en/3.0.x/templates/#template-inheritance).
 
 A base template can define `block`(s) within itself that child templates can fill up or
@@ -43,7 +25,6 @@
 [JupyterHub default templates](https://github.com/jupyterhub/jupyterhub/tree/HEAD/share/jupyterhub/templates)
 make extensive use of blocks, thus allowing you to customize parts of the
 interface easily.
->>>>>>> 343fe703
 
 In general, a child template can extend a base template, `page.html`, by beginning with:
 
