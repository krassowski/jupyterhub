--- conflicted
+++ resolved
@@ -1,10 +1,6 @@
-<<<<<<< HEAD
+patch-1
 Event Logging and Telemetry
-==========================
-=======
-Event logging and Telemetry
-===========================
->>>>>>> 283d2b75
+main
 
 JupyterHub can be configured to record structured events from a running server using Jupyter's `Telemetry System`_. The types of events that JupyterHub emits are defined by `JSON schemas`_ listed at the bottom of this page_.
 
@@ -20,13 +16,10 @@
 
 To begin recording events, you'll need to set two configurations:
 
-<<<<<<< HEAD
+patch-1
     1. ``handlers``: tells the EventLog *where* to route your events. This trait is a list of Python logging handlers that route events to the event log file.  
     2. ``allows_schemas``: tells the EventLog *which* events should be recorded. No events are emitted by default; all recorded events must be listed here.
-=======
-    1. ``handlers``: tells the EventLog *where* to route your events; this trait is a list of Python logging handlers that route events to the destination
-    2. ``allows_schemas``: tells the EventLog *which* events should be recorded; no events are emitted by default; all recorded events must be listed here
->>>>>>> 283d2b75
+ main
 
 Here's a basic example:
 
